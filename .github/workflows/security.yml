--- conflicted
+++ resolved
@@ -33,8 +33,6 @@
         name: rubocop-results
         path: rubocop-results.json
 
-<<<<<<< HEAD
-=======
   brakeman:
     name: Brakeman Security Scan
     runs-on: ubuntu-latest
@@ -62,7 +60,6 @@
           brakeman-report.json
           brakeman-report.html
 
->>>>>>> 6954e80a
   bundler-audit:
     name: Bundler Audit
     runs-on: ubuntu-latest
